package scram

import (
	"github.com/mongodb/mongodb-kubernetes-operator/pkg/automationconfig"
	"github.com/mongodb/mongodb-kubernetes-operator/pkg/util/contains"
)

const (
	scram256                              = "SCRAM-SHA-256"
	automationAgentKeyFilePathInContainer = "/var/lib/mongodb-mms-automation/authentication/keyfile"
	automationAgentWindowsKeyFilePath     = "%SystemDrive%\\MMSAutomation\\versions\\keyfile"
	AgentName                             = "mms-automation"
	AgentPasswordKey                      = "password"
	AgentKeyfileKey                       = "keyfile"
)

type authEnabler struct {
	agentPassword string
	agentKeyFile  string
	users         []automationconfig.MongoDBUser
}

func (s authEnabler) EnableAuth(auth automationconfig.Auth) automationconfig.Auth {
<<<<<<< HEAD
	s.enableAuthentication(&auth)
=======
	enableAgentAuthentication(&auth, s.agentPassword, s.agentKeyFile)
>>>>>>> c53db5eb
	enableDeploymentMechanisms(&auth)
	return auth
}

<<<<<<< HEAD
func (s authEnabler) enableAuthentication(auth *automationconfig.Auth) {
=======
func enableAgentAuthentication(auth *automationconfig.Auth, agentPassword, agentKeyFileContents string) {
>>>>>>> c53db5eb
	auth.Disabled = false
	auth.AuthoritativeSet = true
	auth.KeyFile = automationAgentKeyFilePathInContainer

	// windows file is specified to pass validation, this will never be used
	auth.KeyFileWindows = automationAgentWindowsKeyFilePath
	auth.AutoAuthMechanisms = []string{scram256}

	// the username of the MongoDB Agent
	auth.AutoUser = AgentName

	// the mechanism used by the Agent
	auth.AutoAuthMechanism = scram256

	// the password for the Agent user
	auth.AutoPwd = agentPassword

	// the contents the keyfile should have, this file is owned and managed
	// by the agent
<<<<<<< HEAD
	auth.Key = s.agentKeyFile

	// assign all the users that should be added to the deployment
	auth.Users = s.users
=======
	auth.Key = agentKeyFileContents
>>>>>>> c53db5eb
}

func enableDeploymentMechanisms(auth *automationconfig.Auth) {
	if contains.String(auth.DeploymentAuthMechanisms, scram256) {
		return
	}
	auth.DeploymentAuthMechanisms = append(auth.DeploymentAuthMechanisms, scram256)
}<|MERGE_RESOLUTION|>--- conflicted
+++ resolved
@@ -21,20 +21,12 @@
 }
 
 func (s authEnabler) EnableAuth(auth automationconfig.Auth) automationconfig.Auth {
-<<<<<<< HEAD
-	s.enableAuthentication(&auth)
-=======
-	enableAgentAuthentication(&auth, s.agentPassword, s.agentKeyFile)
->>>>>>> c53db5eb
+	enableAgentAuthentication(&auth, s.agentPassword, s.agentKeyFile, s.users)
 	enableDeploymentMechanisms(&auth)
 	return auth
 }
 
-<<<<<<< HEAD
-func (s authEnabler) enableAuthentication(auth *automationconfig.Auth) {
-=======
-func enableAgentAuthentication(auth *automationconfig.Auth, agentPassword, agentKeyFileContents string) {
->>>>>>> c53db5eb
+func enableAgentAuthentication(auth *automationconfig.Auth, agentPassword, agentKeyFileContents string, users []automationconfig.MongoDBUser) {
 	auth.Disabled = false
 	auth.AuthoritativeSet = true
 	auth.KeyFile = automationAgentKeyFilePathInContainer
@@ -54,14 +46,10 @@
 
 	// the contents the keyfile should have, this file is owned and managed
 	// by the agent
-<<<<<<< HEAD
-	auth.Key = s.agentKeyFile
+	auth.Key = agentKeyFileContents
 
 	// assign all the users that should be added to the deployment
-	auth.Users = s.users
-=======
-	auth.Key = agentKeyFileContents
->>>>>>> c53db5eb
+	auth.Users = users
 }
 
 func enableDeploymentMechanisms(auth *automationconfig.Auth) {
