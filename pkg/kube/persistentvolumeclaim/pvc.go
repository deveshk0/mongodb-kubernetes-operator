package persistentvolumeclaim

import (
	corev1 "k8s.io/api/core/v1"
	metav1 "k8s.io/apimachinery/pkg/apis/meta/v1"
)

type Modification func(claim *corev1.PersistentVolumeClaim)

// Apply returns a function which applies a series of Modification functions to a *corev1.PersistentVolumeClaim
func Apply(funcs ...Modification) Modification {
	return func(claim *corev1.PersistentVolumeClaim) {
		for _, f := range funcs {
			f(claim)
		}
	}
}

<<<<<<< HEAD
=======
// NOOP is a valid Modification which applies no changes
>>>>>>> b1f51eb5
func NOOP() Modification {
	return func(claim *corev1.PersistentVolumeClaim) {}
}

<<<<<<< HEAD
=======
// WithName sets the PersistentVolumeClaim's name
>>>>>>> b1f51eb5
func WithName(name string) Modification {
	return func(claim *corev1.PersistentVolumeClaim) {
		claim.Name = name
	}
}

// WithAccessModes sets the PersistentVolumeClaim's AccessModes
func WithAccessModes(accessMode corev1.PersistentVolumeAccessMode) Modification {
	return func(claim *corev1.PersistentVolumeClaim) {
		claim.Spec.AccessModes = []corev1.PersistentVolumeAccessMode{accessMode}
	}
}

// WithResourceRequests sets the PersistentVolumeClaim's Resource Requests
func WithResourceRequests(requests corev1.ResourceList) Modification {
	return func(claim *corev1.PersistentVolumeClaim) {
		claim.Spec.Resources.Requests = requests
	}
}

<<<<<<< HEAD
=======
// WithLabelSelector sets the PersistentVolumeClaim's LevelSelector
>>>>>>> b1f51eb5
func WithLabelSelector(selector *metav1.LabelSelector) Modification {
	return func(claim *corev1.PersistentVolumeClaim) {
		claim.Spec.Selector = selector
	}
}

<<<<<<< HEAD
=======
// WithStorageClassName sets the PersistentVolumeClaim's storage class name
>>>>>>> b1f51eb5
func WithStorageClassName(storageClassName string) Modification {
	return func(claim *corev1.PersistentVolumeClaim) {
		claim.Spec.StorageClassName = &storageClassName
	}
}<|MERGE_RESOLUTION|>--- conflicted
+++ resolved
@@ -16,18 +16,12 @@
 	}
 }
 
-<<<<<<< HEAD
-=======
 // NOOP is a valid Modification which applies no changes
->>>>>>> b1f51eb5
 func NOOP() Modification {
 	return func(claim *corev1.PersistentVolumeClaim) {}
 }
 
-<<<<<<< HEAD
-=======
 // WithName sets the PersistentVolumeClaim's name
->>>>>>> b1f51eb5
 func WithName(name string) Modification {
 	return func(claim *corev1.PersistentVolumeClaim) {
 		claim.Name = name
@@ -48,20 +42,14 @@
 	}
 }
 
-<<<<<<< HEAD
-=======
 // WithLabelSelector sets the PersistentVolumeClaim's LevelSelector
->>>>>>> b1f51eb5
 func WithLabelSelector(selector *metav1.LabelSelector) Modification {
 	return func(claim *corev1.PersistentVolumeClaim) {
 		claim.Spec.Selector = selector
 	}
 }
 
-<<<<<<< HEAD
-=======
 // WithStorageClassName sets the PersistentVolumeClaim's storage class name
->>>>>>> b1f51eb5
 func WithStorageClassName(storageClassName string) Modification {
 	return func(claim *corev1.PersistentVolumeClaim) {
 		claim.Spec.StorageClassName = &storageClassName
