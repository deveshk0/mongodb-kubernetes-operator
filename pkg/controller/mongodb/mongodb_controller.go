--- conflicted
+++ resolved
@@ -151,19 +151,8 @@
 		return reconcile.Result{}, err
 	}
 
-<<<<<<< HEAD
-	authEnabler, err := getAuthenticationEnabler(r.client, mdb)
-	if err != nil {
-		r.log.Warnf("Error configuring authentication: %s", err)
-		return reconcile.Result{}, err
-	}
-
-	if err := r.ensureAutomationConfig(mdb, authEnabler); err != nil {
-		r.log.Warnf("Error creating automation config config map: %s", err)
-=======
 	if err := r.ensureAutomationConfig(mdb); err != nil {
 		r.log.Warnf("error creating automation config config map: %s", err)
->>>>>>> c53db5eb
 		return reconcile.Result{}, err
 	}
 
