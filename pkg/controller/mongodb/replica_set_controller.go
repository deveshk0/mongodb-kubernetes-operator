--- conflicted
+++ resolved
@@ -453,11 +453,7 @@
 		return corev1.Secret{}, fmt.Errorf("error reading version manifest from disk: %+v", err)
 	}
 
-<<<<<<< HEAD
 	authModification, err := scram.EnsureScram(r.client, mdb.AgentScramCredentialsNamespacedName(), mdb)
-=======
-	authModification, err := scram.EnsureScram(r.client, mdb.ScramCredentialsNamespacedName(), mdb)
->>>>>>> 82f4dc9c
 	if err != nil {
 		return corev1.Secret{}, err
 	}
