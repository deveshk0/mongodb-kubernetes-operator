--- conflicted
+++ resolved
@@ -1,16 +1,10 @@
 package automationconfig
 
-<<<<<<< HEAD
 import (
 	"path"
 
 	"github.com/mongodb/mongodb-kubernetes-operator/pkg/authentication/scramcredentials"
 )
-
-type ProcessType string
-=======
-import "path"
->>>>>>> 0e62a79c
 
 const (
 	Mongod                ProcessType = "mongod"
@@ -25,7 +19,11 @@
 	Auth        Auth         `json:"auth"`
 	TLS         TLS          `json:"tls"`
 
-<<<<<<< HEAD
+	Versions     []MongoDbVersionConfig `json:"mongoDbVersions"`
+	ToolsVersion ToolsVersion           `json:"mongoDbToolsVersion"`
+	Options      Options                `json:"options"`
+}
+
 type MongoDBUser struct {
 	Mechanisms                 []string `json:"mechanisms"`
 	Roles                      []Role   `json:"roles"`
@@ -41,11 +39,6 @@
 type Role struct {
 	Role     string `json:"role"`
 	Database string `json:"db"`
-=======
-	Versions     []MongoDbVersionConfig `json:"mongoDbVersions"`
-	ToolsVersion ToolsVersion           `json:"mongoDbToolsVersion"`
-	Options      Options                `json:"options"`
->>>>>>> 0e62a79c
 }
 
 type Process struct {
@@ -208,9 +201,6 @@
 	}
 }
 
-type MongoDBUser struct {
-}
-
 type ClientCertificateMode string
 
 const (
