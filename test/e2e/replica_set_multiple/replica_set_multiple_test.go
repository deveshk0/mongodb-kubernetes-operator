package replica_set_multiple

import (
	"testing"
	"time"

	mdbv1 "github.com/mongodb/mongodb-kubernetes-operator/pkg/apis/mongodb/v1"
	e2eutil "github.com/mongodb/mongodb-kubernetes-operator/test/e2e"
	"github.com/mongodb/mongodb-kubernetes-operator/test/e2e/mongodbtests"
	setup "github.com/mongodb/mongodb-kubernetes-operator/test/e2e/setup"
	f "github.com/operator-framework/operator-sdk/pkg/test"
)

func TestMain(m *testing.M) {
	f.MainEntry(m)
}

// TestReplicaSet creates two MongoDB resources that are handled by the Operator at the
// same time. One of them is scaled to 5 and then back to 3
func TestReplicaSet(t *testing.T) {

	ctx, shouldCleanup := setup.InitTest(t)

	if shouldCleanup {
		defer ctx.Cleanup()
	}

	mdb0, user0 := e2eutil.NewTestMongoDB("mdb0")
	mdb1, user1 := e2eutil.NewTestMongoDB("mdb1")

<<<<<<< HEAD
	password0, err := setup.GeneratePasswordForUser(user0, ctx)
=======
	_, err := setup.GeneratePasswordForUser(user0, ctx)
>>>>>>> f76773ec
	if err != nil {
		t.Fatal(err)
	}

<<<<<<< HEAD
	password1, err := setup.GeneratePasswordForUser(user1, ctx)
	if err != nil {
		t.Fatal(err)
	}
=======
	_, err = setup.GeneratePasswordForUser(user1, ctx)
	if err != nil {
		t.Fatal(err)
	}

>>>>>>> f76773ec
	t.Run("Create MongoDB Resource mdb0", mongodbtests.CreateMongoDBResource(&mdb0, ctx))
	t.Run("Create MongoDB Resource mdb1", mongodbtests.CreateMongoDBResource(&mdb1, ctx))

	t.Run("mdb0: Basic tests", mongodbtests.BasicFunctionality(&mdb0))
	t.Run("mdb1: Basic tests", mongodbtests.BasicFunctionality(&mdb1))

	t.Run("mdb0: Test Basic Connectivity", mongodbtests.Connectivity(&mdb0, user0.Name, password0))
	t.Run("mdb1: Test Basic Connectivity", mongodbtests.Connectivity(&mdb1, user1.Name, password1))

	t.Run("mdb0: AutomationConfig has the correct version", mongodbtests.AutomationConfigVersionHasTheExpectedVersion(&mdb0, 1))
	t.Run("mdb1: AutomationConfig has the correct version", mongodbtests.AutomationConfigVersionHasTheExpectedVersion(&mdb1, 1))

	t.Run("MongoDB is reachable while being scaled up", mongodbtests.IsReachableDuring(&mdb0, time.Second*10, user0.Name, password0,
		func() {
			t.Run("Scale MongoDB Resource Up", mongodbtests.Scale(&mdb0, 5))
			t.Run("Stateful Set Scaled Up Correctly", mongodbtests.StatefulSetIsReady(&mdb0))
			t.Run("MongoDB Reaches Running Phase", mongodbtests.MongoDBReachesRunningPhase(&mdb0))
			t.Run("AutomationConfig's version has been increased", mongodbtests.AutomationConfigVersionHasTheExpectedVersion(&mdb0, 2))
			t.Run("Test Status Was Updated", mongodbtests.Status(&mdb0,
				mdbv1.MongoDBStatus{
					MongoURI: mdb0.MongoURI(),
					Phase:    mdbv1.Running,
				}))
			t.Run("Scale MongoDB Resource Down", mongodbtests.Scale(&mdb0, 3))
			t.Run("Stateful Set Scaled Down Correctly", mongodbtests.StatefulSetIsReady(&mdb0))
			t.Run("MongoDB Reaches Running Phase", mongodbtests.MongoDBReachesRunningPhase(&mdb0))
			t.Run("AutomationConfig's version has been increased", mongodbtests.AutomationConfigVersionHasTheExpectedVersion(&mdb0, 3))
			t.Run("Test Status Was Updated", mongodbtests.Status(&mdb0,
				mdbv1.MongoDBStatus{
					MongoURI: mdb0.MongoURI(),
					Phase:    mdbv1.Running,
				}))
		},
	))

	// One last check that mdb1 was not altered.
	t.Run("mdb1: Test Basic Connectivity", mongodbtests.Connectivity(&mdb1, user1.Name, password1))
}<|MERGE_RESOLUTION|>--- conflicted
+++ resolved
@@ -28,27 +28,16 @@
 	mdb0, user0 := e2eutil.NewTestMongoDB("mdb0")
 	mdb1, user1 := e2eutil.NewTestMongoDB("mdb1")
 
-<<<<<<< HEAD
 	password0, err := setup.GeneratePasswordForUser(user0, ctx)
-=======
-	_, err := setup.GeneratePasswordForUser(user0, ctx)
->>>>>>> f76773ec
 	if err != nil {
 		t.Fatal(err)
 	}
 
-<<<<<<< HEAD
 	password1, err := setup.GeneratePasswordForUser(user1, ctx)
 	if err != nil {
 		t.Fatal(err)
 	}
-=======
-	_, err = setup.GeneratePasswordForUser(user1, ctx)
-	if err != nil {
-		t.Fatal(err)
-	}
 
->>>>>>> f76773ec
 	t.Run("Create MongoDB Resource mdb0", mongodbtests.CreateMongoDBResource(&mdb0, ctx))
 	t.Run("Create MongoDB Resource mdb1", mongodbtests.CreateMongoDBResource(&mdb1, ctx))
 
