package tlstests

import (
<<<<<<< HEAD
=======
	"context"
	"crypto/tls"
	"crypto/x509"
	"fmt"
	"io/ioutil"
	"math/big"
>>>>>>> 4d7cfb14
	"testing"

	f "github.com/operator-framework/operator-sdk/pkg/test"

	"github.com/mongodb/mongodb-kubernetes-operator/pkg/kube/secret"

	v1 "github.com/mongodb/mongodb-kubernetes-operator/pkg/apis/mongodb/v1"
	e2eutil "github.com/mongodb/mongodb-kubernetes-operator/test/e2e"
)

// EnableTLS will upgrade an existing TLS cluster to use TLS.
func EnableTLS(mdb *v1.MongoDB, optional bool) func(*testing.T) {
	return func(t *testing.T) {
		err := e2eutil.UpdateMongoDBResource(mdb, func(db *v1.MongoDB) {
			db.Spec.Security.TLS = e2eutil.NewTestTLSConfig(optional)
		})
		if err != nil {
			t.Fatal(err)
		}
	}
<<<<<<< HEAD
=======
}

// ConnectivityWithTLS returns a test function which performs
// a basic MongoDB connectivity test over TLS
func ConnectivityWithTLS(mdb *v1.MongoDB, username, password string) func(t *testing.T) {
	return func(t *testing.T) {
		tlsConfig, err := getClientTLSConfig()
		if err != nil {
			t.Fatal(err)
			return
		}

		if err := mongodbtests.Connect(mdb, options.Client().SetTLSConfig(tlsConfig).SetAuth(options.Credential{
			AuthMechanism: "SCRAM-SHA-256",
			Username:      username,
			Password:      password,
		})); err != nil {
			t.Fatal(fmt.Sprintf("Error connecting to MongoDB deployment over TLS: %+v", err))
		}
	}
}

// ConnectivityWithoutTLSShouldFail will send a single non-TLS query
// and expect it to fail.
func ConnectivityWithoutTLSShouldFail(mdb *v1.MongoDB, username, password string) func(t *testing.T) {
	return func(t *testing.T) {
		err := connectWithoutTLS(mdb, username, password)
		assert.Error(t, err, "expected connectivity test to fail without TLS")
	}
}

// connectWithoutTLS will initialize a single MongoDB client and
// send a single request. This function is used to ensure non-TLS
// requests fail.
func connectWithoutTLS(mdb *v1.MongoDB, username, password string) error {
	ctx, cancel := context.WithTimeout(context.Background(), 10*time.Minute)
	defer cancel()

	mongoClient, err := mongo.Connect(ctx, options.Client().ApplyURI(mdb.SCRAMMongoURI(username, password)))
	if err != nil {
		return err
	}

	collection := mongoClient.Database("testing").Collection("numbers")
	_, err = collection.InsertOne(ctx, bson.M{"name": "pi", "value": 3.14159})
	return err
}

// IsReachableDuring periodically tests connectivity to the provided MongoDB resource
// during execution of the provided functions. This function can be used to ensure
// The MongoDB is up throughout the test.
func IsReachableOverTLSDuring(mdb *v1.MongoDB, interval time.Duration, username, password string, testFunc func()) func(*testing.T) {
	return mongodbtests.IsReachableDuringWithConnection(mdb, interval, testFunc, func() error {
		tlsConfig, err := getClientTLSConfig()
		if err != nil {
			return err
		}

		return mongodbtests.Connect(mdb, options.Client().
			SetTLSConfig(tlsConfig).
			SetAuth(options.Credential{
				AuthMechanism: "SCRAM-SHA-256",
				Username:      username,
				Password:      password,
			}))
	})
}

// WaitForTLSMode will poll the admin database and wait for the TLS mode to reach a certain value.
func WaitForTLSMode(mdb *v1.MongoDB, expectedValue, username, password string) func(*testing.T) {
	return func(t *testing.T) {
		err := wait.Poll(time.Second*10, time.Minute*10, func() (done bool, err error) {
			// Once we upgrade the tests to 4.2 we will have to change this to "tlsMode".
			// We will also have to change the values we check for.
			value, err := getAdminSetting(mdb.SCRAMMongoURI(username, password), "sslMode")
			if err != nil {
				return false, err
			}

			if value != expectedValue {
				return false, nil
			}

			return true, nil
		})

		if err != nil {
			t.Fatal(fmt.Sprintf(`Error waiting for TLS mode to reach "%s": %+v`, expectedValue, err))
		}
	}
}

// getAdminSetting will get a setting from the admin database.
func getAdminSetting(uri, key string) (interface{}, error) {
	ctx, cancel := context.WithTimeout(context.Background(), 30*time.Second)
	defer cancel()

	tlsConfig, err := getClientTLSConfig()
	if err != nil {
		return nil, err
	}

	client, err := mongo.Connect(ctx, options.Client().SetTLSConfig(tlsConfig).ApplyURI(uri))
	if err != nil {
		return "", err
	}

	var result bson.D
	client.
		Database("admin").
		RunCommand(ctx, bson.D{{"getParameter", 1}, {key, 1}}).
		Decode(&result)

	value := result.Map()[key]
	return value, nil
}

func RotateCertificate(mdb *v1.MongoDB) func(*testing.T) {
	return func(t *testing.T) {
		// Load new certificate and key
		cert, err := ioutil.ReadFile("testdata/tls/server_rotated.crt")
		assert.NoError(t, err)
		key, err := ioutil.ReadFile("testdata/tls/server_rotated.key")
		assert.NoError(t, err)

		certKeySecret := secret.Builder().
			SetName(mdb.Spec.Security.TLS.CertificateKeySecret.Name).
			SetNamespace(mdb.Namespace).
			SetField("tls.crt", string(cert)).
			SetField("tls.key", string(key)).
			Build()

		err = f.Global.Client.Update(context.TODO(), &certKeySecret)
		assert.NoError(t, err)
	}
}

func WaitForRotatedCertificate(mdb *v1.MongoDB) func(*testing.T) {
	return func(t *testing.T) {
		// The rotated certificate has serial number 2
		expectedSerial := big.NewInt(2)

		tlsConfig, err := getClientTLSConfig()
		assert.NoError(t, err)

		// Reject all server certificates that don't have the expected serial number
		tlsConfig.VerifyPeerCertificate = func(rawCerts [][]byte, verifiedChains [][]*x509.Certificate) error {
			cert := verifiedChains[0][0]
			if expectedSerial.Cmp(cert.SerialNumber) != 0 {
				return fmt.Errorf("expected certificate serial number %s, got %s", expectedSerial, cert.SerialNumber)
			}

			return nil
		}

		opts := options.Client().SetTLSConfig(tlsConfig).ApplyURI(mdb.MongoURI())
		mongoClient, err := mongo.Connect(context.TODO(), opts)
		assert.NoError(t, err)

		// Ping the cluster until it succeeds. The ping will only suceed with the right certificate.
		err = wait.Poll(5*time.Second, 5*time.Minute, func() (done bool, err error) {
			if err := mongoClient.Ping(context.TODO(), nil); err != nil {
				return false, nil
			}
			return true, nil
		})
		assert.NoError(t, err)
	}
}

func getClientTLSConfig() (*tls.Config, error) {
	// Read the CA certificate from test data
	caPEM, err := ioutil.ReadFile("testdata/tls/ca.crt")
	if err != nil {
		return nil, err
	}

	caPool := x509.NewCertPool()
	caPool.AppendCertsFromPEM(caPEM)

	return &tls.Config{
		RootCAs: caPool,
	}, nil
>>>>>>> 4d7cfb14
}<|MERGE_RESOLUTION|>--- conflicted
+++ resolved
@@ -1,16 +1,21 @@
 package tlstests
 
 import (
-<<<<<<< HEAD
-=======
 	"context"
 	"crypto/tls"
 	"crypto/x509"
 	"fmt"
 	"io/ioutil"
 	"math/big"
->>>>>>> 4d7cfb14
 	"testing"
+	"time"
+
+	"github.com/mongodb/mongodb-kubernetes-operator/test/e2e/mongodbtests"
+	"github.com/stretchr/testify/assert"
+	"go.mongodb.org/mongo-driver/bson"
+	"go.mongodb.org/mongo-driver/mongo"
+	"go.mongodb.org/mongo-driver/mongo/options"
+	"k8s.io/apimachinery/pkg/util/wait"
 
 	f "github.com/operator-framework/operator-sdk/pkg/test"
 
@@ -30,8 +35,6 @@
 			t.Fatal(err)
 		}
 	}
-<<<<<<< HEAD
-=======
 }
 
 // ConnectivityWithTLS returns a test function which performs
@@ -215,5 +218,4 @@
 	return &tls.Config{
 		RootCAs: caPool,
 	}, nil
->>>>>>> 4d7cfb14
 }